{
<<<<<<< HEAD
    "name": "TandemTPS",
=======
    "name": "4_128_5e-4_val",
>>>>>>> 738416a7
    "gpu_list": [0,1,2,3],

    "arch": {
        "type": "ViTB16",
        "args": {}
    },
    "data_loader": {
        "type": "IMNETDataLoader",
        "args":{
            "data_dir": "./../data/",
            "batch_size": 128,
            "num_workers": 8,
            "pin_memory": true,
            "persistent_workers": true,
            "repeated_aug": false,
            "transform_config": {
                "input_size": 224,
                "color_jitter": 0.4,
                "aa": "rand-m9-mstd0.5-inc1",
                "train_interpolation": "bicubic",
                "reprob": 0.25,
                "remode": "pixel",
                "recount": 1
            }
        }
    },
    "mixup": {
        "mixup_alpha": 0.8,
        "cutmix_alpha": 1,
        "cutmix_minmax": null,
        "prob": 1.0,
        "switch_prob": 0.5,
        "mode": "batch",
        "label_smoothing": 0.1,
        "num_classes": 1000
    },
    "optimizer": {
        "type": "AdamW",
        "args":{
            "lr": 5e-4,
            "betas": [0,0],
            "weight_decay": 0.05
        }
    },
    "loss": {
        "type": "DistillationLoss",
        "args": {
            "distillation_type": "none",
            "alpha": 0.5,
            "tau": 2
        }
    },
    "metrics": [
        "accuracy", "top_k_acc"
    ],
    "lr_scheduler": {
        "sched": "cosine",
        "cooldown_epochs": 10,
        "min_lr": 1e-5,
        "warmup_lr": 1e-6,
        "warmup_epochs": 5
    },
    "trainer": {
<<<<<<< HEAD
        "epochs": 10,
        "val_freq": 1,
=======
        "epochs": 300,
>>>>>>> 738416a7

        "save_dir": "./../saved/",
        "save_period": 50,
        "verbosity": 2,
        
        "monitor": "min val_loss",
        "early_stop": 10,

        "tensorboard": true
    }
}<|MERGE_RESOLUTION|>--- conflicted
+++ resolved
@@ -1,9 +1,5 @@
 {
-<<<<<<< HEAD
-    "name": "TandemTPS",
-=======
     "name": "4_128_5e-4_val",
->>>>>>> 738416a7
     "gpu_list": [0,1,2,3],
 
     "arch": {
@@ -67,12 +63,8 @@
         "warmup_epochs": 5
     },
     "trainer": {
-<<<<<<< HEAD
         "epochs": 10,
         "val_freq": 1,
-=======
-        "epochs": 300,
->>>>>>> 738416a7
 
         "save_dir": "./../saved/",
         "save_period": 50,
